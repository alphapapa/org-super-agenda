;;  -*- lexical-binding: t; -*-

;;; Code:

;;;; Requirements

(require 'cl-lib)
(require 'cus-edit)
(require 'org-habit)
(require 'org-super-agenda)
(require 'ert)
(require 'seq)

(require 'ht)
(require 'f)
(require 's)

;;;; Variables

(defconst org-super-agenda-test-date "2017-07-05 12:00")
(defvar org-super-agenda-test-results (ht-create))
(defvar org-super-agenda-test-save-results nil)
(defvar org-super-agenda-test-show-results nil)
(defvar org-super-agenda-test-results-file
  (expand-file-name "test/results.el" (locate-dominating-file default-directory ".git")))

;;;; Diary-sunset

(require 'solar)
(require 'cal-dst)

(defun org-super-agenda-test--diary-sunrise-sunset-split ()
  "Split `diary-sunrise-sunset' into sunrise, sunset, and daylight hours."
  (let* ((calendar-latitude 0)
         (calendar-longitude 0)
         (calendar-time-zone (if (dst-in-effect (date-to-day org-super-agenda-test-date))
                                 0
                               60))
         (string (diary-sunrise-sunset))
         (regexp (rx (group "Sunrise " (1+ (or digit ":")) (or "am" "pm")) " "
                     (group "(" (1+ alpha) ")") ", "
                     (group "sunset " (1+ (or digit ":")) (or "am" "pm")) " "
                     (group "(" (1+ alpha) ")")
                     (1+ anything)
                     "(" (group (1+ (or digit ":")))
                     ))
         (sunrise (progn
                    (string-match regexp string)
                    (match-string 1 string)) )
         (sunset (capitalize (match-string 3 string)))
         (daylight (format "%s of daylight" (match-string 5 string))))
    (list sunrise sunset daylight)))

(defun org-super-agenda-test--diary-sunrise ()
  (let ((s (org-super-agenda-test--diary-sunrise-sunset-split)))
    (format "%s (%s)" (cl-first s) (cl-third s))))

(defun org-super-agenda-test--diary-sunset ()
  (cl-second (org-super-agenda-test--diary-sunrise-sunset-split)))

;;;; Commands

(cl-defun org-super-agenda-test--update-all ()
  "Save the result of all tests to the results file.
Saves results of already-defined tests."
  (interactive)
  (when (ht? org-super-agenda-test-results)
    (ht-clear! org-super-agenda-test-results))
  ;; Don't fsync every time the result file is written, which is slow.
  (let ((write-region-inhibit-fsync t)
        (org-super-agenda-test-save-results t))
    (ert-run-tests-batch "^org-super-agenda--")))

(defun org-super-agenda-test--save-this-result ()
  "Save the result of this test."
  (interactive)
  (let ((org-super-agenda-test-show-results nil)
        (org-super-agenda-test-save-results t))
    (org-super-agenda-test--run-this-test)
    ;; Re-eval the ERT test
    (org-super-agenda-test--ert-def-this-test)))

(defun org-super-agenda-test--show-this-result ()
  "Show the agenda buffer for this test."
  (interactive)
  (let ((org-super-agenda-test-show-results t)
        (org-super-agenda-test-save-results nil))
    (org-super-agenda-test--run-this-test)))

(defun org-super-agenda-test--run-this-test ()
  (save-excursion
    (unless (bolp)
      (beginning-of-defun))
    (let ((eod (save-excursion
                 (end-of-defun)
                 (point))))
<<<<<<< HEAD
      (when (re-search-forward "(org-super-agenda--test-run" nil t)
        (unless (> (point) eod)
          (goto-char (match-beginning 0))
          (forward-sexp)
          (ignore-errors (eval-last-sexp nil))))))) ;; to allow (should-error ...)

(defun org-super-agenda--test-ert-def-this-test ()
=======
      (while (re-search-forward "(org-super-agenda-test--run" nil t)
        (save-excursion
          (unless (> (point) eod)
            (goto-char (match-beginning 0))
            (forward-sexp)
            (eval-last-sexp nil)))))))

(defun org-super-agenda-test--ert-def-this-test ()
>>>>>>> 3bb3ad1f
  (save-excursion
    (unless (bolp)
      (beginning-of-defun))
    (forward-char 1)
    (eval-defun nil)))

(defun org-super-agenda-test--run-all ()
  "Run all tests with ERT."
  (interactive)
  (when (ht-empty? org-super-agenda-test-results)
    (message "Loading test results...")
    (org-super-agenda-test--load-results))
  (ert-run-tests-interactively "^org-super-agenda-test--"))

(defun org-super-agenda-test--load-results ()
  "Load saved results from results file."
  (interactive)
  (setq org-super-agenda-test-results
        (read (f-read org-super-agenda-test-results-file)))
  (when (ht-empty? org-super-agenda-test-results)
    (error "Test results empty"))
  (message "Test results loaded"))

;;;; Functions

(cl-defun org-super-agenda-test--process-output-as-string (process &optional &key args stdin ignore-status)
  "Return string of output of PROCESS called with ARGS and STDIN.
ARGS and STDIN are optional. ARGS may be a string or list of
strings. STDIN should be a string. If process returns non-zero
and IGNORE-STATUS is nil, raise `user-error' with STDERR
message."
  (declare (indent defun))
  (let* ((args (internal--listify args))
         status)
    (with-temp-buffer
      (when stdin
        (insert stdin))
      (setq status (apply #'call-process-region (point-min) (point-max)
                          process t '(t t) nil args))
      (unless (or ignore-status
                  (= 0 status))
        (user-error (concat (concat process " failed: ")
                            (buffer-string))))
      (buffer-string))))

(defun org-super-agenda-test--diff-strings (a b)
  "Compare strings A and B using the \"diff\" utility."
  (cl-loop for s in (list a b)
           unless (stringp s)
           do (error "Unable to diff non-string: %s is: %s" (symbol-name s) s))
  (let* ((write-region-inhibit-fsync t)
         (file-a (make-temp-file "argh"))
         (file-b (make-temp-file "argh")))
    (with-temp-file file-a
      (insert a))
    (with-temp-file file-b
      (insert b))
    (with-temp-buffer
      (insert (org-super-agenda-test--process-output-as-string "diff"
                :args (list "-u" file-a file-b)
                :ignore-status t))
      (f-delete file-a)
      (f-delete file-b)
      (goto-char (point-min))
      (forward-line 2)
      (buffer-substring (point) (point-max)))))

(defun org-super-agenda-test--save-result (body-groups-hash result)
  "Save RESULT to `org-super-agenda-test-results' with key BODY-GROUPS-HASH."
  (ht-set! org-super-agenda-test-results body-groups-hash result)
  (let ((print-level 999999)
        (print-length 999999))
    ;; Set these, otherwise the formatted hash table will be truncated
    (with-temp-file org-super-agenda-test-results-file
      (insert (format "%S" org-super-agenda-test-results))))
  (message "Saved result for: %s" body-groups-hash))

(defun org-super-agenda-test--get-custom-group-members (group)
  "Return a list of (VAR STANDARD-VALUE) forms for the customization group GROUP.
Sub-groups of GROUP are recursed into.  The resulting list is
suitable for splicing into a `let' binding form to temporarily
set every variable in GROUP to its standard, un-customized
value."
  (let* ((subgroups (custom-group-members group t))
         (vars (seq-difference (custom-group-members group nil) subgroups)))
    (append (cl-loop for (sg . type) in subgroups
                     append (org-super-agenda-test--get-custom-group-members sg))
            (cl-loop for (var . type) in vars
                     for sv = (car (get var 'standard-value))
                     when sv
                     collect (list var sv)))))

;;;; Macros

(cl-defmacro org-super-agenda-test--with-mock-functions (fns &rest body)
  "Run BODY with functions redefined according to FNS.
FNS should be a list of (FUNCTION-NAME FUNCTION-BODY) lists,
where FUNCTION-BODY is a lambda form."
  (declare (indent defun))
  `(cl-letf ,(cl-loop for (fn def) in fns
                      collect `((symbol-function ',fn)
                                ,def))
     ,@body))

(defmacro org-super-agenda-test--with-org-today-date (date &rest body)
  "Run BODY with the `org-today' function set to return simply DATE.
  DATE should be a date-time string (both date and time must be included)."
  (declare (indent defun))
  `(org-super-agenda-test--with-mock-functions
     ((org-today (lambda ()
                   ,(date-to-day date))))
     ,@body))

(cl-defmacro org-super-agenda-test--run
    (&key (body '(org-agenda-list))
          (groups nil groups-set)
          (span 'day)
          (date org-super-agenda-test-date)
          let*)
  "Test BODY with GROUPS and LET* binding.
When `org-super-agenda-test-save-results' is non-nil, save the
new-result to the results file.  When
`org-super-agenda-test-show-results' is non-nil, show the agenda
buffer and do not save the results.  Load test results if not
already loaded."
  (declare (debug (form &optional listp sexp sexp stringp)))
  `(progn
     (unless (> (ht-size org-super-agenda-test-results) 0)
       ;; This allows `ert-run-tests-batch-and-exit' to work automatically.
       (org-super-agenda-test--load-results))
     (org-super-agenda-mode 1)
     (let ((body-groups-hash (secure-hash 'md5 (format "%S" (list ',body ,groups))))
           new-result)

       ;; Redefine functions
       (org-super-agenda-test--with-mock-functions
         ;; Rebind `format-time-string' so it always returns the
         ;; same when no time is given, otherwise the "now" line
         ;; in the time-grid depends on the real time when the
         ;; test is run.  (For some reason, cl-labels/cl-flet
         ;; don't work, so we have to use `setf' and
         ;; `symbol-function'.  Might have something to do with
         ;; lexical-binding.)
         ((format-time-string-orig (symbol-function 'format-time-string))
          (format-time-string (lambda (format-string &optional time zone)
                                (if time
                                    (format-time-string-orig format-string time zone)
                                  (concat (cl-second (s-split " " ,date)) " "))))
          (frame-width (lambda ()
                         134))
          (window-width (lambda ()
                          134))
          ;; Org after 2017-08-08 uses `window-text-width'
          (window-text-width (lambda ()
                               134)))

         ;; Run agenda
         (org-super-agenda-test--with-org-today-date ,date
           (let* ( ;; Set these vars so they are consistent between my config and the batch config
                  ,@(org-super-agenda-test--get-custom-group-members 'org-agenda)
                  ,@(org-super-agenda-test--get-custom-group-members 'org-habit)
                  (org-agenda-window-setup 'current-window) ; The default breaks batch tests by trying to open a new frame
                  (org-agenda-start-with-log-mode nil) ; Set this by default, in case it's set to t in my running Emacs instance
                  ;; HACK: Look for test.org in either dir, so it works interactively and
                  ;; in batch tests.  This is ugly, but I don't know how else to do it.
                  (org-agenda-files (list (if (file-exists-p "test/test.org")
                                              "test/test.org"
                                            "test.org")))
                  ,@(if let*
                        let*
                      `((ignore nil)))
                  ,(if groups-set
                       `(org-super-agenda-groups ,groups)
                     `(ignore nil))
                  ,(if span
                       `(org-agenda-span ',span)
                     `(ignore nil))
                  string)
             ,body
             ;; We ignore the text properties.  This should be the right thing to do, since we
             ;; never modify them.  It also makes the results actually legible.  NOTE: We
             ;; could collapse the whitespace to avoid annoying discrepancies between my
             ;; config and the default org-agenda config used in batch mode.  This is probably
             ;; fine, because other than inserting group headers, we're not modifying any
             ;; whitespace.  BUT that means that, when a test fails, we won't be able to
             ;; easily see why, because there won't be any line-breaks for the diff.
             (setq new-result (buffer-substring-no-properties 1 (point-max)))
             (unless org-super-agenda-test-show-results
               (kill-buffer)))))

       ;; Save test results
       (when org-super-agenda-test-save-results
         (org-super-agenda-test--save-result body-groups-hash new-result))

       ;; Show test results
       (unless org-super-agenda-test-show-results
         ;; Don't give real test result when showing new-result buffer
         (let ((stored-result (ht-get org-super-agenda-test-results body-groups-hash)))
           (or (equal stored-result new-result)
               (unless (and stored-result new-result)
                 (error "Empty result for body:%s\nSTORED-RESULT:%s\nNEW-RESULT:%s"
                        body-groups-hash stored-result new-result))
               (error "Test failed for body:%s\nDIFF:\n %s" body-groups-hash
                      (org-super-agenda-test--diff-strings stored-result new-result))))))))

;;;; Tests

;;;;; Complex

(ert-deftest org-super-agenda-test--no-groups ()
  (should (org-super-agenda-test--run
           :groups nil)))

(ert-deftest org-super-agenda-test--time-grid-with-unprioritized-order-100 ()
  (should (org-super-agenda-test--run
           :groups '((:name "Today"
                            :time-grid t)
                     (:name "Unprioritized"
                            :not (:priority>= "C")
                            :order 100)))))

(ert-deftest org-super-agenda-test--priority>=B ()
  (should (org-super-agenda-test--run
           :groups '((:priority>= "B")))))

(ert-deftest org-super-agenda-test--priority<B-with-order-100 ()
  (should (org-super-agenda-test--run
           :groups '((:priority< "B" :order 100)))))

(ert-deftest org-super-agenda-test--heading-regexp ()
  (should (org-super-agenda-test--run
           :groups '((:heading-regexp "moon")))))

(ert-deftest org-super-agenda-test--main-example ()
  (should (org-super-agenda-test--run
           :groups '(;; Each group has an implicit boolean OR operator between its selectors.
                     (:name "Today" ; Optionally specify section name
                            :time-grid t ; Items that have a time associated
                            :todo "TODAY") ; Items that have this TODO keyword
                     (:name "Important"
                            ;; Single arguments given alone
                            :tag "bills"
                            :priority "A")
                     ;; Set order of multiple groups at once
                     (:order-multi (2 (:name "Shopping in town"
                                             ;; Boolean AND group matches items that match all subgroups
                                             :and (:tag "shopping" :tag "@town"))
                                      (:name "Food-related"
                                             ;; Multiple args given in list with implicit OR
                                             :tag ("food" "dinner"))
                                      (:name "Personal"
                                             :habit t
                                             :tag "personal")
                                      (:name "Space-related (non-moon-or-planet-related)"
                                             ;; Regexps match case-insensitively on the entire entry
                                             :and (:regexp ("space" "NASA")
                                                           ;; Boolean NOT also has implicit OR between selectors
                                                           :not (:regexp "moon" :tag "planet")))))
                     ;; Groups supply their own section names when none are given
                     (:todo "WAITING" :order 8) ; Set order of this section
                     (:todo ("SOMEDAY" "TO-READ" "CHECK" "TO-WATCH" "WATCHING")
                            ;; Show this group at the end of the agenda (since it has the
                            ;; highest number). If you specified this group last, items
                            ;; with these todo keywords that e.g. have priority A would be
                            ;; displayed in that group instead, because items are grouped
                            ;; out in the order the groups are listed.
                            :order 9)
                     (:priority<= "B"
                                  ;; Show this section after "Today" and "Important", because
                                  ;; their order is unspecified, defaulting to 0. Sections
                                  ;; are displayed lowest-number-first.
                                  :order 1)
                     ;; After the last group, the agenda will display items that didn't
                     ;; match any of these groups, with the default order position of 99
                     ))))

(ert-deftest org-super-agenda-test--auto-groups ()
  (should (org-super-agenda-test--run
           :groups '((:auto-group t)))))

(ert-deftest org-super-agenda-test--auto-property ()
  ;; DONE: Works.
  (should (org-super-agenda-test--run
           :groups '((:auto-property "agenda-group")))))

(ert-deftest org-super-agenda-test--auto-outline-path ()
  ;; TODO: This is really useful.  It should be an example in the docs.
  (should (org-super-agenda-test--run
           :groups '((:auto-outline-path t)))))

(ert-deftest org-super-agenda-test--auto-parent ()
  ;; DONE: Works.
  ;; TODO: This is really useful.  It should be an example in the docs.
  (should (org-super-agenda-test--run
           :groups '((:auto-parent t)))))

(ert-deftest org-super-agenda-test--auto-dir-name ()
  ;; DONE: Works.
  (should (org-super-agenda-test--run
           :groups '((:auto-dir-name t)))))

(ert-deftest org-super-agenda-test--discard-with-2-regexps ()
  (should (org-super-agenda-test--run
           :groups '((:discard (:regexp "pizza"
                                        :regexp "groceries"))))))

(ert-deftest org-super-agenda-test--agenda-with-grid-and-todo-with-children ()
  (should (org-super-agenda-test--run
           :let* ((org-agenda-custom-commands
                   '(("u" "Super view"
                      ((agenda "" ((org-super-agenda-groups
                                    '((:name "Today"
                                             :time-grid t)))))
                       (todo "" ((org-super-agenda-groups
                                  '((:name "Projects"
                                           :children t)
                                    (:discard (:anything t)))))))))))
           :body (org-agenda nil "u"))))

(ert-deftest org-super-agenda-test--forward-looking ()
  (should (org-super-agenda-test--run
           :groups '((:name "Schedule"
                            :time-grid t)
                     (:name "Today"
                            :scheduled today)
                     (:name "Habits"
                            :habit t)
                     (:name "Due today"
                            :deadline today)
                     (:name "Overdue"
                            :deadline past)
                     (:name "Due soon"
                            :deadline future)
                     (:name "Unimportant"
                            :todo ("SOMEDAY" "MAYBE" "CHECK" "TO-READ" "TO-WATCH")
                            :order 100)
                     (:name "Waiting..."
                            :todo "WAITING"
                            :order 98)
                     (:name "Scheduled earlier"
                            :scheduled past)))))

(ert-deftest org-super-agenda-test--someday-tags-view-Emacs ()
  (should (org-super-agenda-test--run
           :groups '((:todo "SOMEDAY"))
           :body (org-tags-view nil "Emacs"))))

;;;;; Single-selector

(ert-deftest org-super-agenda-test--:category ()
  (should (org-super-agenda-test--run
           :groups '((:category "ideas")))))
(ert-deftest org-super-agenda-test--:category-multi ()
  (should (org-super-agenda-test--run
           :groups '((:category ("ambition" "ideas"))))))

(ert-deftest org-super-agenda-test--:children-nil ()
  (should (org-super-agenda-test--run
           ;; DONE: Works.
           :groups '((:children nil)))))

(ert-deftest org-super-agenda-test--:children-t ()
  ;; DONE Works.
  (should (org-super-agenda-test--run
           :groups '((:children t)))))

(ert-deftest org-super-agenda-test--:children-todo ()
  (should (org-super-agenda-test--run
           ;; DONE: Works.
           ;; FIXME: This test sort of works, but it passed even with a bug present in the code.
           ;; See <https://github.com/alphapapa/org-super-agenda/issues/75#issuecomment-519839287>.
           :groups '((:children todo)))))

(ert-deftest org-super-agenda-test--:children-string ()
  (should (org-super-agenda-test--run
           ;; DONE: Works.  (This groups items that have child tasks
           ;; with the "WAITING" keyword, so the "WAITING" task is not
           ;; in the group, but its parent is.)
           :groups '((:children "WAITING")))))

(ert-deftest org-super-agenda-test--:date ()
  (should (org-super-agenda-test--run
           ;; FIXME: Note that `ts-date' property is unset with,
           ;; e.g. `org-todo-list', so that selector won't have any
           ;; effect then.

           ;; TODO: Come up with a way to test :date, because in the
           ;; daily/weekly agenda, every item has a date, so it's
           ;; redundant.  I already know that it works to test the
           ;; `ts-date' property, but I'd like a more meaningful test.
           :groups '((:date t)))))

(ert-deftest org-super-agenda-test--:deadline-t ()
  ;; DONE: Works.
  (should (org-super-agenda-test--run
           :groups '((:deadline t)))))
(ert-deftest org-super-agenda-test--:deadline-nil ()
  ;; DONE: Works.  I don't remember why I have this one using
  ;; `org-todo-list', but I'll leave it.
  (should (org-super-agenda-test--run
           :groups '((:deadline nil))
           :body (org-todo-list))))
(ert-deftest org-super-agenda-test--:deadline-nil-agenda ()
  ;; DONE: Works.
  (should (org-super-agenda-test--run
           :groups '((:deadline nil)))))
(ert-deftest org-super-agenda-test--:deadline-past ()
  ;; DONE: Works.
  (should (org-super-agenda-test--run
           :groups '((:deadline past))
           :date "2017-07-06 12:00")))
(ert-deftest org-super-agenda-test--:deadline-today ()
  ;; DONE: Works.
  (should (org-super-agenda-test--run
           :groups '((:deadline today)))))
(ert-deftest org-super-agenda-test--:deadline-future ()
  ;; DONE: Works.
  (should (org-super-agenda-test--run
           :groups '((:deadline future)))))
(ert-deftest org-super-agenda-test--:deadline-before ()
  ;; DONE: Works.
  (should (org-super-agenda-test--run
           :groups '((:deadline (before "2017-07-10"))))))
(ert-deftest org-super-agenda-test--:deadline-after ()
  ;; DONE: Works.
  (should (org-super-agenda-test--run
           :groups '((:deadline (after "2017-07-10"))))))

(ert-deftest org-super-agenda-test--:effort< ()
  ;; DONE: Works.
  (should (org-super-agenda-test--run
           :groups '((:effort< "5")))))
(ert-deftest org-super-agenda-test--:effort> ()
  ;; DONE: Works.
  (should (org-super-agenda-test--run
           :groups '((:effort> "5")))))

(ert-deftest org-super-agenda-test--:file-path ()
  ;; DONE: Works.
  (should (org-super-agenda-test--run
           :groups '((:file-path "/test/")))))

(ert-deftest org-super-agenda-test--:habit ()
  ;; DONE: Works.
  (should (org-super-agenda-test--run
           :groups '((:habit t)))))

(ert-deftest org-super-agenda-test--:heading-regexp ()
  ;; DONE: Works.
  (should (org-super-agenda-test--run
           :groups '((:heading-regexp "moon")))))

(ert-deftest org-super-agenda-test--:log ()
  ;; DONE: Works.
  (should (org-super-agenda-test--run
           :groups '((:log t))
           :let* ((org-agenda-show-log t)))))

(ert-deftest org-super-agenda-test--:pred ()
  ;; DONE: Works.
  (should (org-super-agenda-test--run
           :groups '((:pred (lambda (item)
                              (s-contains? "moon" item)))))))

<<<<<<< HEAD
(ert-deftest org-super-agenda--test-:property-list-val ()
  ;; DONE: Works.
  (should (org-super-agenda--test-run
           :groups '((:property ("Effort" "5" ))))))

(ert-deftest org-super-agenda--test-:property-list-fun ()
  ;; DONE: Works.
  (should (org-super-agenda--test-run
           :groups '((:property ("Effort" (lambda (v) (string= v "5"))))))))

(ert-deftest org-super-agenda--test-:property-str ()
  ;; DONE: Works.
  (should (org-super-agenda--test-run
           :groups '((:property "Effort")))))

(ert-deftest org-super-agenda--test-:property-list ()
  ;; DONE: Works.
  (should (org-super-agenda--test-run
           :groups '((:property ("Effort"))))))

(ert-deftest org-super-agenda--test-:property-err-check ()
  ;; DONE: Works.
  (let ((debug-on-error nil))
    (should-error (org-super-agenda--test-run
                   :groups '((:property ("Effort" 'sym-not-allowed-here)))))))

(ert-deftest org-super-agenda--test-:priority ()
=======
(ert-deftest org-super-agenda-test--:priority ()
>>>>>>> 3bb3ad1f
  ;; DONE: Works.
  (should (org-super-agenda-test--run
           :groups '((:priority "A")))))
(ert-deftest org-super-agenda-test--:priority> ()
  ;; DONE: Works.
  (should (org-super-agenda-test--run
           :groups '((:priority> "B")))))
(ert-deftest org-super-agenda-test--:priority>= ()
  ;; DONE: Works.
  (should (org-super-agenda-test--run
           :groups '((:priority>= "B")))))
(ert-deftest org-super-agenda-test--:priority< ()
  ;; DONE: Works.
  (should (org-super-agenda-test--run
           :groups '((:priority< "A")))))
(ert-deftest org-super-agenda-test--:priority<= ()
  ;; DONE: Works.
  (should (org-super-agenda-test--run
           :groups '((:priority<= "B")))))

(ert-deftest org-super-agenda-test--:regexp ()
  ;; DONE: Works.
  (should (org-super-agenda-test--run
           :groups '((:regexp "take over")))))

(ert-deftest org-super-agenda-test--:scheduled-t ()
  ;; DONE: Works.
  (should (org-super-agenda-test--run
           :groups '((:scheduled t)))))
(ert-deftest org-super-agenda-test--:scheduled-nil ()
  ;; DONE: Works.
  (should (org-super-agenda-test--run
           :groups '((:scheduled nil)))))
(ert-deftest org-super-agenda-test--:scheduled-past ()
  ;; DONE: Works.
  (should (org-super-agenda-test--run
           :groups '((:scheduled past)))))
(ert-deftest org-super-agenda-test--:scheduled-today ()
  ;; DONE: Works.
  (should (org-super-agenda-test--run
           :groups '((:scheduled today)))))
(ert-deftest org-super-agenda-test--:scheduled-future ()
  ;; DONE: Works.
  (should (org-super-agenda-test--run
           :date "2017-07-04 12:00"
           :span 2
           :groups '((:scheduled future)))))
(ert-deftest org-super-agenda-test--:scheduled-before ()
  ;; DONE: Works.
  (should (org-super-agenda-test--run
           :groups '((:scheduled (before "2017-07-05"))))))
(ert-deftest org-super-agenda-test--:scheduled-after ()
  ;; DONE: Works.
  (should (org-super-agenda-test--run
           :groups '((:scheduled (after "2017-07-04"))))))

(ert-deftest org-super-agenda-test--:tag ()
  ;; DONE: Works.
  (should (org-super-agenda-test--run
           :groups '((:tag "space")))))

(ert-deftest org-super-agenda-test--:tag-with-inheritance ()
  (should (org-super-agenda-test--run
           :let* ((org-agenda-use-tag-inheritance t))
           :groups '((:tag "universe")))))

(ert-deftest org-super-agenda-test--:time-grid ()
  ;; DONE: Works.
  (should (org-super-agenda-test--run
           :groups '((:time-grid t)))))

(ert-deftest org-super-agenda-test--:todo ()
  ;; DONE: Works.
  (should (org-super-agenda-test--run
           :groups '((:todo "WAITING")))))

;;;;;; Special selectors

(ert-deftest org-super-agenda-test--:and ()
  ;; DONE: Works.
  (should (org-super-agenda-test--run
           :groups '((:and (:regexp "Take over" :todo "TODO"))))))

(ert-deftest org-super-agenda-test--:anything ()
  ;; DONE: Works.
  (should (org-super-agenda-test--run
           :groups '((:anything t)))))

(ert-deftest org-super-agenda-test--:auto-category ()
  ;; DONE: Works.
  (should (org-super-agenda-test--run
           :groups '((:auto-category t)))))

(ert-deftest org-super-agenda-test--:auto-planning ()
  ;; DONE: Works.
  (should (org-super-agenda-test--run
           :groups '((:auto-planning t)))))

(ert-deftest org-super-agenda-test--:auto-group ()
  ;; DONE: Works.
  (should (org-super-agenda-test--run
           :groups '((:auto-group t)))))

(ert-deftest org-super-agenda-test--:auto-map ()
  ;; DONE: Works.
  (should (org-super-agenda-test--run
           :groups '((:auto-map (lambda (item)
				  (when-let* ((pos (text-property-not-all 0 (length item)
									  'face nil item)))
                                    (format "Face: %s"
					    (get-text-property pos 'face item)))))))))

(ert-deftest org-super-agenda-test--:auto-tags ()
  ;; DONE: Works.
  (should (org-super-agenda-test--run
           :groups '((:auto-tags t)))))

(ert-deftest org-super-agenda-test--:auto-ts ()
  ;; DONE: Works.
  (should (org-super-agenda-test--run
           :groups '((:auto-ts t)))))

(ert-deftest org-super-agenda-test--:discard ()
  ;; DONE: Works.
  (should (org-super-agenda-test--run
           :groups '((:discard (:anything t))))))

(ert-deftest org-super-agenda-test--:not ()
  ;; FIXME: The :not selector causes auto-generated group names to be incorrect.
  ;; DONE: Works otherwise.
  (should (org-super-agenda-test--run
           :groups '((:not (:todo t))))))

(ert-deftest org-super-agenda-test--:order ()
  ;; DONE: Works.
  (should (org-super-agenda-test--run
           :groups '((:name "Last"
                            :order 100
                            :todo "WAITING")))))

(ert-deftest org-super-agenda-test--:order-multi ()
  ;; DONE: Works.
  (should (org-super-agenda-test--run
           :groups '((:order-multi (100
                                    (:todo "WAITING")
                                    (:name "Not TODOs"
                                           :not (:todo t))))))))<|MERGE_RESOLUTION|>--- conflicted
+++ resolved
@@ -94,15 +94,6 @@
     (let ((eod (save-excursion
                  (end-of-defun)
                  (point))))
-<<<<<<< HEAD
-      (when (re-search-forward "(org-super-agenda--test-run" nil t)
-        (unless (> (point) eod)
-          (goto-char (match-beginning 0))
-          (forward-sexp)
-          (ignore-errors (eval-last-sexp nil))))))) ;; to allow (should-error ...)
-
-(defun org-super-agenda--test-ert-def-this-test ()
-=======
       (while (re-search-forward "(org-super-agenda-test--run" nil t)
         (save-excursion
           (unless (> (point) eod)
@@ -111,7 +102,6 @@
             (eval-last-sexp nil)))))))
 
 (defun org-super-agenda-test--ert-def-this-test ()
->>>>>>> 3bb3ad1f
   (save-excursion
     (unless (bolp)
       (beginning-of-defun))
@@ -576,37 +566,27 @@
            :groups '((:pred (lambda (item)
                               (s-contains? "moon" item)))))))
 
-<<<<<<< HEAD
-(ert-deftest org-super-agenda--test-:property-list-val ()
-  ;; DONE: Works.
-  (should (org-super-agenda--test-run
+(ert-deftest org-super-agenda-test--:property-list-val ()
+  ;; DONE: Works.
+  (should (org-super-agenda-test--run
            :groups '((:property ("Effort" "5" ))))))
 
-(ert-deftest org-super-agenda--test-:property-list-fun ()
-  ;; DONE: Works.
-  (should (org-super-agenda--test-run
+(ert-deftest org-super-agenda-test--:property-list-fun ()
+  ;; DONE: Works.
+  (should (org-super-agenda-test--run
            :groups '((:property ("Effort" (lambda (v) (string= v "5"))))))))
 
-(ert-deftest org-super-agenda--test-:property-str ()
-  ;; DONE: Works.
-  (should (org-super-agenda--test-run
+(ert-deftest org-super-agenda-test--:property-str ()
+  ;; DONE: Works.
+  (should (org-super-agenda-test--run
            :groups '((:property "Effort")))))
 
-(ert-deftest org-super-agenda--test-:property-list ()
-  ;; DONE: Works.
-  (should (org-super-agenda--test-run
+(ert-deftest org-super-agenda-test--:property-list ()
+  ;; DONE: Works.
+  (should (org-super-agenda-test--run
            :groups '((:property ("Effort"))))))
 
-(ert-deftest org-super-agenda--test-:property-err-check ()
-  ;; DONE: Works.
-  (let ((debug-on-error nil))
-    (should-error (org-super-agenda--test-run
-                   :groups '((:property ("Effort" 'sym-not-allowed-here)))))))
-
-(ert-deftest org-super-agenda--test-:priority ()
-=======
 (ert-deftest org-super-agenda-test--:priority ()
->>>>>>> 3bb3ad1f
   ;; DONE: Works.
   (should (org-super-agenda-test--run
            :groups '((:priority "A")))))
