--- conflicted
+++ resolved
@@ -285,15 +285,10 @@
     (_ (let ((separator (cl-etypecase org-super-agenda-header-separator
                           (character (concat (make-string (window-width) org-super-agenda-header-separator)
                                              "\n"))
-<<<<<<< HEAD
-                          (string org-super-agenda-header-separator))))
-         (setq s (concat org-super-agenda-header-prefix s))
-=======
                           (string org-super-agenda-header-separator)))
              (props (text-properties-at 0 s)))
-         (setq s (concat " " s))
+         (setq s (concat org-super-agenda-header-prefix s))
          (set-text-properties 0 (length s) props s)
->>>>>>> 0723ae56
          (add-face-text-property 0 (length s) 'org-super-agenda-header t s)
          (org-add-props s org-super-agenda-header-properties
            'keymap org-super-agenda-header-map
