--- conflicted
+++ resolved
@@ -2,11 +2,7 @@
 
 ;; Author: Adam Porter <adam@alphapapa.net>
 ;; Url: http://github.com/alphapapa/org-super-agenda
-<<<<<<< HEAD
 ;; Version: 1.1-pre
-=======
-;; Version: 1.0.2
->>>>>>> eaf957a6
 ;; Package-Requires: ((emacs "25.1") (s "1.10.0") (dash "2.13") (org "9.0") (ht "2.2"))
 ;; Keywords: hypermedia, outlines, Org, agenda
 
